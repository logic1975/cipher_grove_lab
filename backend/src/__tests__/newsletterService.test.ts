--- conflicted
+++ resolved
@@ -349,18 +349,9 @@
       
       await NewsletterService.subscribe({ email })
 
-<<<<<<< HEAD
-      // Check with 1 hour window (should be true as subscription just happened)
-      const hasRecent = await NewsletterService.checkRecentSubscriptionAttempts(email, 1)
-=======
       // Check with 0 hour window - subscription just happened
       const hasRecent = await NewsletterService.checkRecentSubscriptionAttempts(email, 0)
->>>>>>> 1cda0160
       expect(hasRecent).toBe(true)
-      
-      // Check with 0 hours (immediate) - should be false as subscribedAt can't be > Date.now()
-      const hasImmediate = await NewsletterService.checkRecentSubscriptionAttempts(email, 0)
-      expect(hasImmediate).toBe(false)
     })
 
     it('should return false for old subscriptions', async () => {
